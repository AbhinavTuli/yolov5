--- conflicted
+++ resolved
@@ -522,11 +522,7 @@
             self.im_hw0, self.im_hw = [None] * n, [None] * n
             fcn = self.cache_images_to_disk if cache_images == 'disk' else self.load_image
             results = ThreadPool(NUM_THREADS).imap(fcn, range(n))
-<<<<<<< HEAD
-            pbar = tqdm(enumerate(results), total=n, bar_format=BAR_FORMAT, disable=LOCAL_RANK not in (-1, 0))
-=======
             pbar = tqdm(enumerate(results), total=n, bar_format=BAR_FORMAT, disable=LOCAL_RANK > 0)
->>>>>>> 7926afcc
             for i, x in pbar:
                 if cache_images == 'disk':
                     gb += self.npy_files[i].stat().st_size
